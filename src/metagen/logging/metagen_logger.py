--- conflicted
+++ resolved
@@ -75,12 +75,11 @@
         return file_handler
 
 def yield_console_handler(level: int):
-<<<<<<< HEAD
-    console_handler = logging.StreamHandler()
-    console_handler.setLevel(level)
-    console_formatter = logging.Formatter('%(asctime)s - %(name)s - %(levelname)s - %(message)s')
-    console_handler.setFormatter(console_formatter)
-    return console_handler
+        console_handler = logging.StreamHandler()
+        console_handler.setLevel(level)
+        console_formatter = logging.Formatter('%(asctime)s - %(name)s - %(levelname)s - %(message)s')
+        console_handler.setFormatter(console_formatter)
+        return console_handler
 
 def logger_has_filehandler() -> bool:
     logger = logging.getLogger('metagen_logger')
@@ -88,10 +87,3 @@
         if isinstance(handler, logging.FileHandler):
             return True
     return False
-=======
-        console_handler = logging.StreamHandler()
-        console_handler.setLevel(level)
-        console_formatter = logging.Formatter('%(asctime)s - %(name)s - %(levelname)s - %(message)s')
-        console_handler.setFormatter(console_formatter)
-        return console_handler
->>>>>>> e0119a03
