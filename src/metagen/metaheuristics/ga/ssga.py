"""
    Copyright (C) 2023 David Gutierrez Avilés and Manuel Jesús Jiménez Navarro

    This program is free software: you can redistribute it and/or modify
    it under the terms of the GNU General Public License as published by
    the Free Software Foundation, either version 3 of the License, or
    (at your option) any later version.

    This program is distributed in the hope that it will be useful,
    but WITHOUT ANY WARRANTY; without even the implied warranty of
    MERCHANTABILITY or FITNESS FOR A PARTICULAR PURPOSE.  See the
    GNU General Public License for more details.

    You should have received a copy of the GNU General Public License
    along with this program.  If not, see <https://www.gnu.org/licenses/>.
"""
from collections.abc import Callable
from typing import List, Tuple

import ray

from metagen.framework import Domain
from .ga_types import GASolution
from metagen.metaheuristics.base import Metaheuristic
<<<<<<< HEAD

=======
from ..distributed_suite import ga_local_yield_and_evaluate_individuals, yield_two_children, \
    ssga_local_sorted_yield_and_evaluate_individuals, distributed_sorted_base_population, distributed_sort


>>>>>>> add8e40f
class SSGA(Metaheuristic):
    """
    Steady State Genetic Algorithm (SSGA) class for optimization problems which is a variant of the Genetic Algorithm (GA) with population replacement.
    
    :param domain: The domain representing the problem space.
    :type domain: Domain
    :param fitness_func: The fitness function used to evaluate solutions.
    :type fitness_func: Callable[[Solution], float]
    :param population_size: The size of the population (default is 10).
    :type population_size: int, optional
    :param mutation_rate: The probability of mutation for each solution (default is 0.1).
    :type mutation_rate: float, optional
    :param n_iterations: The number of generations to run the algorithm (default is 50).
    :type n_iterations: int, optional

    :ivar population_size: The size of the population.
    :vartype population_size: int
    :ivar mutation_rate: The probability of mutation for each solution.
    :vartype mutation_rate: float
    :ivar n_iterations: The number of generations to run the algorithm.
    :vartype n_iterations: int
    :ivar domain: The domain representing the problem space.
    :vartype domain: Domain
    :ivar fitness_func: The fitness function used to evaluate solutions.
    :vartype fitness_func: Callable[[Solution], float]"""

<<<<<<< HEAD
    def __init__(self, domain: Domain, fitness_func: Callable[[GASolution], float], population_size: int = 10, mutation_rate: float = 0.1, n_iterations: int = 50, log_dir: str = "logs/SSGA") -> None:
        
=======
    def __init__(self, domain: Domain, fitness_func: Callable[[GASolution], float], population_size: int = 10, mutation_rate: float = 0.1, n_iterations: int = 20, log_dir: str = "logs/SSGA") -> None:

>>>>>>> add8e40f
        super().__init__(domain, fitness_func, log_dir=log_dir)
        self.population_size: int = population_size
        self.mutation_rate: float = mutation_rate
        self.n_iterations: int = n_iterations

    def initialize(self):
        """
        Initialize the population of solutions by creating and evaluating initial solutions.
        """
<<<<<<< HEAD
        self.current_solutions = []
        solution_type: type[GASolution] = self.domain.get_connector().get_type(
            self.domain.get_core())

        for _ in range(self.population_size):
            solution = solution_type(
                self.domain, connector=self.domain.get_connector())
            solution.evaluate(self.fitness_function)
            self.current_solutions.append(solution)
        
        self.current_solutions = sorted(self.current_solutions, key=lambda sol: sol.fitness)

=======
        self.current_solutions, self.best_solution = ga_local_yield_and_evaluate_individuals(self.population_size, self.domain, self.fitness_function)
        self.current_solutions = sorted(self.current_solutions, key=lambda sol: sol.fitness)

    def iterate(self) -> None:
        """
        Iterate the algorithm for one generation.
        """
        child1, child2 = yield_two_children(self.select_parents(), self.mutation_rate, self.fitness_function)

        if child1 == child2:
            self.current_iteration += 1
            self.skip_iteration()

        self.replace_wost(child1)
        self.replace_wost(child2)

        self.current_solutions = sorted(self.current_solutions, key=lambda sol: sol.fitness)
>>>>>>> add8e40f
        self.best_solution = self.current_solutions[0]



    def select_parents(self) -> Tuple[GASolution, GASolution]:
        """
        Select the top two parents from the population based on their fitness values.

        :return: The selected parent solutions.
        :rtype: List[Solution]
        """
<<<<<<< HEAD

        parents = self.current_solutions[:2]
        return parents
=======
        # TODO: No se cómo evitar que mypy me de un error en esta línea
        return tuple(self.current_solutions[:2])
>>>>>>> add8e40f
    
    def replace_wost(self, child) -> None:
        """
        Replace the solution in the population with worst fitness.

        :return: The selected parent solutions.
        :rtype: List[Solution]
        """
        worst_solution = self.current_solutions[-1]
        if worst_solution.fitness > child.fitness:
            self.current_solutions[-1] = child

<<<<<<< HEAD
        worst_solution = self.current_solutions[-1]

        if worst_solution.fitness > child.fitness:
            self.current_solutions[-1] = child
        
        self.current_solutions = sorted(self.current_solutions, key=lambda sol: sol.fitness)
    
    def iterate(self) -> None:
        """
=======
    def stopping_criterion(self) -> bool:
        return self.current_iteration >= self.n_iterations

    def post_iteration(self) -> None:
        """
        Additional processing after each generation.
        """
        super().post_iteration()
        # print(f'[{self.current_iteration}] {self.current_solutions}')
        print(f'[{self.current_iteration}] {self.best_solution}')
        self.writer.add_scalar('SSGA/Population Size',
                              len(self.current_solutions),
                              self.current_iteration)


class DistributedSSGA (Metaheuristic):
    """
    Steady State Genetic Algorithm (SSGA) class for optimization problems which is a variant of the Genetic Algorithm (GA) with population replacement.

    :param domain: The domain representing the problem space.
    :type domain: Domain
    :param fitness_func: The fitness function used to evaluate solutions.
    :type fitness_func: Callable[[Solution], float]
    :param population_size: The size of the population (default is 10).
    :type population_size: int, optional
    :param mutation_rate: The probability of mutation for each solution (default is 0.1).
    :type mutation_rate: float, optional
    :param n_iterations: The number of generations to run the algorithm (default is 50).
    :type n_iterations: int, optional

    :ivar population_size: The size of the population.
    :vartype population_size: int
    :ivar mutation_rate: The probability of mutation for each solution.
    :vartype mutation_rate: float
    :ivar n_iterations: The number of generations to run the algorithm.
    :vartype n_iterations: int
    :ivar domain: The domain representing the problem space.
    :vartype domain: Domain
    :ivar fitness_func: The fitness function used to evaluate solutions.
    :vartype fitness_func: Callable[[Solution], float]"""

    def __init__(self, domain: Domain, fitness_func: Callable[[GASolution], float], population_size: int = 10,
                 mutation_rate: float = 0.1, n_iterations: int = 20, log_dir: str = "logs/DSSGA") -> None:

        super().__init__(domain, fitness_func, log_dir=log_dir)
        self.population_size: int = population_size
        self.mutation_rate: float = mutation_rate
        self.n_iterations: int = n_iterations

    def initialize(self):
        """
        Initialize the population of solutions by creating and evaluating initial solutions.
        """
        self.current_solutions, self.best_solution = distributed_sorted_base_population(self.population_size,
                                                                                             self.domain,
                                                                                             self.fitness_function)

    def iterate(self) -> None:
        """
>>>>>>> add8e40f
        Iterate the algorithm for one generation.
        """
        child1, child2 = yield_two_children(self.select_parents(), self.mutation_rate, self.fitness_function)

<<<<<<< HEAD
        parent1, parent2 = self.select_parents()

        child1, child2 = parent1.crossover(parent2)

        if random.uniform(0, 1) <= self.mutation_rate:
            child1.mutate()

        if random.uniform(0, 1) <= self.mutation_rate:
            child2.mutate()
        
        if child1 == child2:
            self.skip_iteration()

        child1.evaluate(self.fitness_function)
        child2.evaluate(self.fitness_function)

        self.replace_wost(child1)
        self.replace_wost(child2)

    
    def post_execution(self) -> None:
        current_best = min(self.current_solutions, key=lambda sol: sol.fitness)
        self.best_solution = current_best if current_best.fitness < self.best_solution.fitness else self.best_solution
        super().post_execution()
    
    
    def stopping_criterion(self) -> bool:
        return self.current_iteration >= self.n_iterations
=======
        if child1 == child2:
            self.skip_iteration()

        self.replace_wost(child1)
        self.replace_wost(child2)

        self.current_solutions, self.best_solution = distributed_sort(self.current_solutions)

    def select_parents(self) -> Tuple[GASolution, GASolution]:
        """
        Select the top two parents from the population based on their fitness values.

        :return: The selected parent solutions.
        :rtype: List[Solution]
        """
        # TODO: No se cómo evitar que mypy me de un error en esta línea
        return tuple(self.current_solutions[:2])

    def replace_wost(self, child) -> None:
        """
        Replace the solution in the population with worst fitness.

        :return: The selected parent solutions.
        :rtype: List[Solution]
        """
        worst_solution = self.current_solutions[-1]
        if worst_solution.fitness > child.fitness:
            self.current_solutions[-1] = child

    # def post_execution(self) -> None:
    #     current_best = min(self.current_solutions, key=lambda sol: sol.fitness)
    #     self.best_solution = current_best if current_best.fitness < self.best_solution.fitness else self.best_solution
    #     super().post_execution()

    def stopping_criterion(self) -> bool:
        return self.current_iteration >= self.n_iterations

    def post_iteration(self) -> None:
        """
        Additional processing after each generation.
        """
        super().post_iteration()
        print(f'[{self.current_iteration}] {self.best_solution}')
        self.writer.add_scalar('DSSGA/Population Size',
                              len(self.current_solutions),
                              self.current_iteration)

    def run(self) -> GASolution:
        """
        Execute the distributed genetic algorithm.

        Returns:
            The best solution found.
        """
        # Initialize Ray at the start
        if not ray.is_initialized():
            ray.init()
        try:
            # Run the base Metaheuristic logic
            super().run()
            return self.best_solution
        finally:
            # Ensure Ray is properly shut down after execution
            ray.shutdown()
>>>>>>> add8e40f
<|MERGE_RESOLUTION|>--- conflicted
+++ resolved
@@ -22,14 +22,10 @@
 from metagen.framework import Domain
 from .ga_types import GASolution
 from metagen.metaheuristics.base import Metaheuristic
-<<<<<<< HEAD
-
-=======
 from ..distributed_suite import ga_local_yield_and_evaluate_individuals, yield_two_children, \
     ssga_local_sorted_yield_and_evaluate_individuals, distributed_sorted_base_population, distributed_sort
 
 
->>>>>>> add8e40f
 class SSGA(Metaheuristic):
     """
     Steady State Genetic Algorithm (SSGA) class for optimization problems which is a variant of the Genetic Algorithm (GA) with population replacement.
@@ -56,13 +52,8 @@
     :ivar fitness_func: The fitness function used to evaluate solutions.
     :vartype fitness_func: Callable[[Solution], float]"""
 
-<<<<<<< HEAD
-    def __init__(self, domain: Domain, fitness_func: Callable[[GASolution], float], population_size: int = 10, mutation_rate: float = 0.1, n_iterations: int = 50, log_dir: str = "logs/SSGA") -> None:
-        
-=======
     def __init__(self, domain: Domain, fitness_func: Callable[[GASolution], float], population_size: int = 10, mutation_rate: float = 0.1, n_iterations: int = 20, log_dir: str = "logs/SSGA") -> None:
 
->>>>>>> add8e40f
         super().__init__(domain, fitness_func, log_dir=log_dir)
         self.population_size: int = population_size
         self.mutation_rate: float = mutation_rate
@@ -72,20 +63,6 @@
         """
         Initialize the population of solutions by creating and evaluating initial solutions.
         """
-<<<<<<< HEAD
-        self.current_solutions = []
-        solution_type: type[GASolution] = self.domain.get_connector().get_type(
-            self.domain.get_core())
-
-        for _ in range(self.population_size):
-            solution = solution_type(
-                self.domain, connector=self.domain.get_connector())
-            solution.evaluate(self.fitness_function)
-            self.current_solutions.append(solution)
-        
-        self.current_solutions = sorted(self.current_solutions, key=lambda sol: sol.fitness)
-
-=======
         self.current_solutions, self.best_solution = ga_local_yield_and_evaluate_individuals(self.population_size, self.domain, self.fitness_function)
         self.current_solutions = sorted(self.current_solutions, key=lambda sol: sol.fitness)
 
@@ -103,7 +80,6 @@
         self.replace_wost(child2)
 
         self.current_solutions = sorted(self.current_solutions, key=lambda sol: sol.fitness)
->>>>>>> add8e40f
         self.best_solution = self.current_solutions[0]
 
 
@@ -115,14 +91,8 @@
         :return: The selected parent solutions.
         :rtype: List[Solution]
         """
-<<<<<<< HEAD
-
-        parents = self.current_solutions[:2]
-        return parents
-=======
         # TODO: No se cómo evitar que mypy me de un error en esta línea
         return tuple(self.current_solutions[:2])
->>>>>>> add8e40f
     
     def replace_wost(self, child) -> None:
         """
@@ -135,17 +105,6 @@
         if worst_solution.fitness > child.fitness:
             self.current_solutions[-1] = child
 
-<<<<<<< HEAD
-        worst_solution = self.current_solutions[-1]
-
-        if worst_solution.fitness > child.fitness:
-            self.current_solutions[-1] = child
-        
-        self.current_solutions = sorted(self.current_solutions, key=lambda sol: sol.fitness)
-    
-    def iterate(self) -> None:
-        """
-=======
     def stopping_criterion(self) -> bool:
         return self.current_iteration >= self.n_iterations
 
@@ -156,9 +115,10 @@
         super().post_iteration()
         # print(f'[{self.current_iteration}] {self.current_solutions}')
         print(f'[{self.current_iteration}] {self.best_solution}')
-        self.writer.add_scalar('SSGA/Population Size',
-                              len(self.current_solutions),
-                              self.current_iteration)
+        if self.logger:
+            self.logger.add_scalar('SSGA/Population Size',
+                                len(self.current_solutions),
+                                self.current_iteration)
 
 
 class DistributedSSGA (Metaheuristic):
@@ -205,41 +165,10 @@
 
     def iterate(self) -> None:
         """
->>>>>>> add8e40f
         Iterate the algorithm for one generation.
         """
         child1, child2 = yield_two_children(self.select_parents(), self.mutation_rate, self.fitness_function)
 
-<<<<<<< HEAD
-        parent1, parent2 = self.select_parents()
-
-        child1, child2 = parent1.crossover(parent2)
-
-        if random.uniform(0, 1) <= self.mutation_rate:
-            child1.mutate()
-
-        if random.uniform(0, 1) <= self.mutation_rate:
-            child2.mutate()
-        
-        if child1 == child2:
-            self.skip_iteration()
-
-        child1.evaluate(self.fitness_function)
-        child2.evaluate(self.fitness_function)
-
-        self.replace_wost(child1)
-        self.replace_wost(child2)
-
-    
-    def post_execution(self) -> None:
-        current_best = min(self.current_solutions, key=lambda sol: sol.fitness)
-        self.best_solution = current_best if current_best.fitness < self.best_solution.fitness else self.best_solution
-        super().post_execution()
-    
-    
-    def stopping_criterion(self) -> bool:
-        return self.current_iteration >= self.n_iterations
-=======
         if child1 == child2:
             self.skip_iteration()
 
@@ -282,10 +211,10 @@
         Additional processing after each generation.
         """
         super().post_iteration()
-        print(f'[{self.current_iteration}] {self.best_solution}')
-        self.writer.add_scalar('DSSGA/Population Size',
-                              len(self.current_solutions),
-                              self.current_iteration)
+        if self.logger:
+            self.logger.add_scalar('SSGA/Population Size',
+                                len(self.current_solutions),
+                                self.current_iteration)
 
     def run(self) -> GASolution:
         """
@@ -303,5 +232,4 @@
             return self.best_solution
         finally:
             # Ensure Ray is properly shut down after execution
-            ray.shutdown()
->>>>>>> add8e40f
+            ray.shutdown()