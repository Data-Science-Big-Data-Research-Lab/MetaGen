--- conflicted
+++ resolved
@@ -113,7 +113,6 @@
 
         left_value = value - (value % step)
         right_value = (value + step) - (value % step)
-<<<<<<< HEAD
 
         result = -1
         if value - left_value > right_value - value:
@@ -125,21 +124,6 @@
             result = step
 
         return result
-=======
-        # print('value =', str(value), 'step =', str(step))
-        # print('left_value =', str(left_value), 'right_value =', str(right_value))
-
-        if value - left_value > right_value - value:
-            res= right_value
-        else:
-            res= left_value
-
-        if res < step:
-            res = step
-
-        # print('res =', str(res))
-        return res
->>>>>>> add8e40f
 
     def _generate_numerical(self, left: int | float, right: int | float, step_size: int | float | None = None) -> int | float:
         """ From a value in an interval compute a new random value by adding (to the right) or subtracting (to the left)
